--- conflicted
+++ resolved
@@ -83,152 +83,377 @@
       expect(data.post.tags[0].name).toBeDefined();
     });
   });
-
-  describe('Query single calls', () => {
-    afterEach(() => {
-      fetchMock.restore();
-    });
-
-    it('can run a simple query', async () => {
+});
+
+describe('Query single call', () => {
+  afterEach(() => {
+    fetchMock.restore();
+  });
+
+  it('can run a simple query', async () => {
+    expect.assertions(1);
+
+    const link = new RestLink({ uri: '/api' });
+    const post = { id: '1', title: 'Love apollo' };
+    fetchMock.get('/api/post/1', post);
+
+    const postTitleQuery = gql`
+      query postTitle {
+        post @rest(type: "Post", path: "/post/1") {
+          id
+          title
+        }
+      }
+    `;
+
+    const data = await makePromise(
+      execute(link, {
+        operationName: 'postTitle',
+        query: postTitleQuery,
+      }),
+    );
+
+    expect(data).toMatchObject({ post: { ...post, __typename: 'Post' } });
+  });
+
+  it('can get query params regardless of the order', async () => {
+    expect.assertions(1);
+
+    const link = new RestLink({ uri: '/api' });
+    const post = { id: '1', title: 'Love apollo' };
+    fetchMock.get('/api/post/1', post);
+
+    const postTitleQuery = gql`
+      query postTitle {
+        post @rest(path: "/post/1", type: "Post") {
+          id
+          title
+        }
+      }
+    `;
+
+    const data = await makePromise(
+      execute(link, {
+        operationName: 'postTitle',
+        query: postTitleQuery,
+      }),
+    );
+
+    expect(data).toMatchObject({ post });
+  });
+
+  it('can return array result with typename', async () => {
+    expect.assertions(1);
+
+    const link = new RestLink({ uri: '/api' });
+
+    const tags = [{ name: 'apollo' }, { name: 'graphql' }];
+    fetchMock.get('/api/tags', tags);
+
+    const tagsQuery = gql`
+      query tags {
+        tags @rest(type: "[Tag]", path: "/tags") {
+          name
+        }
+      }
+    `;
+
+    const data = await makePromise(
+      execute(link, {
+        operationName: 'tags',
+        query: tagsQuery,
+      }),
+    );
+
+    const tagsWithTypeName = tags.map(tag => ({
+      ...tag,
+      __typename: '[Tag]',
+    }));
+    expect(data).toMatchObject({ tags: tagsWithTypeName });
+  });
+
+  it('can filter the query result', async () => {
+    expect.assertions(1);
+
+    const link = new RestLink({ uri: '/api' });
+
+    const post = {
+      id: '1',
+      title: 'Love apollo',
+      content: 'Best graphql client ever.',
+    };
+    fetchMock.get('/api/post/1', post);
+
+    const postTitleQuery = gql`
+      query postTitle {
+        post @rest(type: "Post", path: "/post/1") {
+          id
+          title
+        }
+      }
+    `;
+
+    const data = await makePromise(
+      execute(link, {
+        operationName: 'postWithContent',
+        query: postTitleQuery,
+      }),
+    );
+
+    expect(data.post.content).toBeUndefined();
+  });
+
+  it('can pass param to a query without a variable', async () => {
+    expect.assertions(1);
+
+    const link = new RestLink({ uri: '/api' });
+    const post = { id: '1', title: 'Love apollo' };
+    fetchMock.get('/api/post/1', post);
+
+    const postTitleQuery = gql`
+      query postTitle {
+        post @rest(type: "Post", path: "/post/1") {
+          id
+          title
+        }
+      }
+    `;
+
+    const data = await makePromise(
+      execute(link, {
+        operationName: 'postTitle',
+        query: postTitleQuery,
+      }),
+    );
+
+    expect(data).toMatchObject({ post: { ...post, __typename: 'Post' } });
+  });
+
+  it('can pass param to a query with a variable', async () => {
+    expect.assertions(1);
+
+    const link = new RestLink({ uri: '/api' });
+
+    const post = { id: '1', title: 'Love apollo' };
+    fetchMock.get('/api/post/1', post);
+
+    const postTitleQuery = gql`
+      query postTitle {
+        post(id: "1") @rest(type: "Post", path: "/post/:id") {
+          id
+          title
+        }
+      }
+    `;
+
+    const data = await makePromise(
+      execute(link, {
+        operationName: 'postTitle',
+        query: postTitleQuery,
+        variables: { id: '1' },
+      }),
+    );
+
+    expect(data.post.title).toBe(post.title);
+  });
+
+  it('can hit two endpoints!', async () => {
+    expect.assertions(2);
+
+    const link = new RestLink({ endpoints: { v1: '/v1', v2: '/v2' } });
+
+    const postV1 = { id: '1', title: '1. Love apollo' };
+    const postV2 = { id: '1', titleText: '2. Love apollo' };
+    fetchMock.get('/v1/post/1', postV1);
+    fetchMock.get('/v2/post/1', postV2);
+
+    const postTitleQuery1 = gql`
+      query postTitle($id: ID!) {
+        post(id: $id) @rest(type: "Post", path: "/post/:id", endpoint: "v1") {
+          id
+          title
+        }
+      }
+    `;
+    const postTitleQuery2 = gql`
+      query postTitle($id: ID!) {
+        post(id: $id) @rest(type: "Post", path: "/post/:id", endpoint: "v2") {
+          id
+          titleText
+        }
+      }
+    `;
+
+    const data1 = await makePromise(
+      execute(link, {
+        operationName: 'postTitle1',
+        query: postTitleQuery1,
+        variables: { id: '1' },
+      }),
+    );
+    const data2 = await makePromise(
+      execute(link, {
+        operationName: 'postTitle2',
+        query: postTitleQuery2,
+        variables: { id: '1' },
+      }),
+    );
+
+    expect(data1.post.title).toBe(postV1.title);
+    expect(data2.post.titleText).toBe(postV2.titleText);
+  });
+});
+
+describe('Query multiple calls', () => {
+  afterEach(() => {
+    fetchMock.restore();
+  });
+
+  it('can run a query with multiple rest calls', async () => {
+    expect.assertions(2);
+    ``;
+
+    const link = new RestLink({ uri: '/api' });
+
+    const post = { id: '1', title: 'Love apollo' };
+    fetchMock.get('/api/post/1', post);
+
+    const tags = [{ name: 'apollo' }, { name: 'graphql' }];
+    fetchMock.get('/api/tags', tags);
+
+    const postAndTags = gql`
+      query postAndTags {
+        post @rest(type: "Post", path: "/post/1") {
+          id
+          title
+        }
+        tags @rest(type: "[Tag]", path: "/tags") {
+          name
+        }
+      }
+    `;
+
+    const data = await makePromise(
+      execute(link, {
+        operationName: 'postAndTags',
+        query: postAndTags,
+      }),
+    );
+
+    expect(data.post).toBeDefined();
+    expect(data.tags).toBeDefined();
+  });
+
+  it('can run a subquery with multiple rest calls', async () => {
+    expect.assertions(2);
+    ``;
+
+    const link = new RestLink({ uri: '/api' });
+
+    const post = { id: '1', title: 'Love apollo' };
+    fetchMock.get('/api/post/1', post);
+
+    const tags = [{ name: 'apollo' }, { name: 'graphql' }];
+    fetchMock.get('/api/tags', tags);
+
+    const postAndTags = gql`
+      query postAndTags {
+        post @rest(type: "Post", path: "/post/1") {
+          id
+          title
+          tags @rest(type: "[Tag]", path: "/tags") {
+            name
+          }
+        }
+      }
+    `;
+
+    const data = await makePromise(
+      execute(link, {
+        operationName: 'postAndTags',
+        query: postAndTags,
+      }),
+    );
+
+    expect(data.post).toBeDefined();
+    expect(data.post.tags).toBeDefined();
+  });
+
+  +it('GraphQL aliases should work', async () => {
+    expect.assertions(2);
+
+    const link = new RestLink({ endpoints: { v1: '/v1', v2: '/v2' } });
+
+    const postV1 = { id: '1', title: '1. Love apollo' };
+    const postV2 = { id: '1', titleText: '2. Love apollo' };
+    fetchMock.get('/v1/post/1', postV1);
+    fetchMock.get('/v2/post/1', postV2);
+
+    const postTitleQueries = gql`
+      query postTitle($id: ID!) {
+        v1: post(id: $id)
+          @rest(type: "Post", path: "/post/:id", endpoint: "v1") {
+          id
+          title
+        }
+        v2: post(id: $id)
+          @rest(type: "Post", path: "/post/:id", endpoint: "v2") {
+          id
+          titleText
+        }
+      }
+    `;
+
+    const data = await makePromise(
+      execute(link, {
+        operationName: 'postTitle',
+        query: postTitleQueries,
+        variables: { id: '1' },
+      }),
+    );
+
+    expect(data.v1.title).toBe(postV1.title);
+    expect(data.v2.titleText).toBe(postV2.titleText);
+  });
+});
+
+describe('Query options', () => {
+  afterEach(() => {
+    fetchMock.restore();
+  });
+  describe('method', () => {
+    it('works for GET requests', async () => {
       expect.assertions(1);
 
       const link = new RestLink({ uri: '/api' });
+
       const post = { id: '1', title: 'Love apollo' };
       fetchMock.get('/api/post/1', post);
 
       const postTitleQuery = gql`
         query postTitle {
-          post @rest(type: "Post", path: "/post/1") {
+          post(id: "1") @rest(type: "Post", path: "/post/:id", method: "GET") {
             id
             title
           }
         }
       `;
 
-      const data = await makePromise(
+      await makePromise(
         execute(link, {
           operationName: 'postTitle',
           query: postTitleQuery,
-        }),
-      );
-
-      expect(data).toMatchObject({ post: { ...post, __typename: 'Post' } });
-    });
-
-    it('can get query params regardless of the order', async () => {
-      expect.assertions(1);
-
-      const link = new RestLink({ uri: '/api' });
-      const post = { id: '1', title: 'Love apollo' };
-      fetchMock.get('/api/post/1', post);
-
-      const postTitleQuery = gql`
-        query postTitle {
-          post @rest(path: "/post/1", type: "Post") {
-            id
-            title
-          }
-        }
-      `;
-
-      const data = await makePromise(
-        execute(link, {
-          operationName: 'postTitle',
-          query: postTitleQuery,
-        }),
-      );
-
-      expect(data).toMatchObject({ post });
-    });
-
-    it('can return array result with typename', async () => {
-      expect.assertions(1);
-
-      const link = new RestLink({ uri: '/api' });
-
-      const tags = [{ name: 'apollo' }, { name: 'graphql' }];
-      fetchMock.get('/api/tags', tags);
-
-      const tagsQuery = gql`
-        query tags {
-          tags @rest(type: "[Tag]", path: "/tags") {
-            name
-          }
-        }
-      `;
-
-      const data = await makePromise(
-        execute(link, {
-          operationName: 'tags',
-          query: tagsQuery,
-        }),
-      );
-
-      const tagsWithTypeName = tags.map(tag => ({
-        ...tag,
-        __typename: '[Tag]',
-      }));
-      expect(data).toMatchObject({ tags: tagsWithTypeName });
-    });
-
-    it('can filter the query result', async () => {
-      expect.assertions(1);
-
-      const link = new RestLink({ uri: '/api' });
-
-      const post = {
-        id: '1',
-        title: 'Love apollo',
-        content: 'Best graphql client ever.',
-      };
-      fetchMock.get('/api/post/1', post);
-
-      const postTitleQuery = gql`
-        query postTitle {
-          post @rest(type: "Post", path: "/post/1") {
-            id
-            title
-          }
-        }
-      `;
-
-      const data = await makePromise(
-        execute(link, {
-          operationName: 'postWithContent',
-          query: postTitleQuery,
-        }),
-      );
-
-      expect(data.post.content).toBeUndefined();
-    });
-
-    it('can pass param to a query without a variable', async () => {
-      expect.assertions(1);
-
-      const link = new RestLink({ uri: '/api' });
-      const post = { id: '1', title: 'Love apollo' };
-      fetchMock.get('/api/post/1', post);
-
-      const postTitleQuery = gql`
-        query postTitle {
-          post @rest(type: "Post", path: "/post/1") {
-            id
-            title
-          }
-        }
-      `;
-
-      const data = await makePromise(
-        execute(link, {
-          operationName: 'postTitle',
-          query: postTitleQuery,
-        }),
-      );
-
-      expect(data).toMatchObject({ post: { ...post, __typename: 'Post' } });
-    });
-
-    it('can pass param to a query with a variable', async () => {
+          variables: { id: '1' },
+        }),
+      );
+
+      const requestCall = fetchMock.calls('/api/post/1')[0];
+      expect(requestCall[1]).toEqual(
+        expect.objectContaining({ method: 'GET' }),
+      );
+    });
+
+    it('works without specifying a request method', async () => {
       expect.assertions(1);
 
       const link = new RestLink({ uri: '/api' });
@@ -245,7 +470,7 @@
         }
       `;
 
-      const data = await makePromise(
+      await makePromise(
         execute(link, {
           operationName: 'postTitle',
           query: postTitleQuery,
@@ -253,193 +478,30 @@
         }),
       );
 
-      expect(data.post.title).toBe(post.title);
-    });
-
-    it('can hit two endpoints!', async () => {
+      const requestCall = fetchMock.calls('/api/post/1')[0];
+      expect(requestCall[1]).toEqual(
+        expect.objectContaining({ method: 'GET' }),
+      );
+    });
+
+    it('throws if method is not GET', async () => {
       expect.assertions(2);
 
-      const link = new RestLink({ endpoints: { v1: '/v1', v2: '/v2' } });
-
-      const postV1 = { id: '1', title: '1. Love apollo' };
-      const postV2 = { id: '1', titleText: '2. Love apollo' };
-      fetchMock.get('/v1/post/1', postV1);
-      fetchMock.get('/v2/post/1', postV2);
-
-      const postTitleQuery1 = gql`
-        query postTitle($id: ID!) {
-          post(id: $id) @rest(type: "Post", path: "/post/:id", endpoint: "v1") {
+      const link = new RestLink({ uri: '/api' });
+
+      const post = { id: '1', title: 'Love apollo' };
+      fetchMock.get('/api/post/1', post);
+
+      const postTitleQuery = gql`
+        query postTitle {
+          post(id: "1") @rest(type: "Post", path: "/post/:id", method: "POST") {
             id
             title
           }
         }
       `;
-      const postTitleQuery2 = gql`
-        query postTitle($id: ID!) {
-          post(id: $id) @rest(type: "Post", path: "/post/:id", endpoint: "v2") {
-            id
-            titleText
-          }
-        }
-      `;
-
-      const data1 = await makePromise(
-        execute(link, {
-          operationName: 'postTitle1',
-          query: postTitleQuery1,
-          variables: { id: '1' },
-        }),
-      );
-      const data2 = await makePromise(
-        execute(link, {
-          operationName: 'postTitle2',
-          query: postTitleQuery2,
-          variables: { id: '1' },
-        }),
-      );
-
-      expect(data1.post.title).toBe(postV1.title);
-      expect(data2.post.titleText).toBe(postV2.titleText);
-    });
-  });
-
-  describe('Query multiple calls', () => {
-    afterEach(() => {
-      fetchMock.restore();
-    });
-
-    it('can run a query with multiple rest calls', async () => {
-      expect.assertions(2);
-      ``;
-
-      const link = new RestLink({ uri: '/api' });
-
-      const post = { id: '1', title: 'Love apollo' };
-      fetchMock.get('/api/post/1', post);
-
-      const tags = [{ name: 'apollo' }, { name: 'graphql' }];
-      fetchMock.get('/api/tags', tags);
-
-      const postAndTags = gql`
-        query postAndTags {
-          post @rest(type: "Post", path: "/post/1") {
-            id
-            title
-          }
-          tags @rest(type: "[Tag]", path: "/tags") {
-            name
-          }
-        }
-      `;
-
-      const data = await makePromise(
-        execute(link, {
-          operationName: 'postAndTags',
-          query: postAndTags,
-        }),
-      );
-
-      expect(data.post).toBeDefined();
-      expect(data.tags).toBeDefined();
-    });
-
-    it('can run a subquery with multiple rest calls', async () => {
-      expect.assertions(2);
-      ``;
-
-      const link = new RestLink({ uri: '/api' });
-
-      const post = { id: '1', title: 'Love apollo' };
-      fetchMock.get('/api/post/1', post);
-
-      const tags = [{ name: 'apollo' }, { name: 'graphql' }];
-      fetchMock.get('/api/tags', tags);
-
-      const postAndTags = gql`
-        query postAndTags {
-          post @rest(type: "Post", path: "/post/1") {
-            id
-            title
-            tags @rest(type: "[Tag]", path: "/tags") {
-              name
-            }
-          }
-        }
-      `;
-
-      const data = await makePromise(
-        execute(link, {
-          operationName: 'postAndTags',
-          query: postAndTags,
-        }),
-      );
-
-      expect(data.post).toBeDefined();
-      expect(data.post.tags).toBeDefined();
-    });
-
-    +it('GraphQL aliases should work', async () => {
-      expect.assertions(2);
-
-      const link = new RestLink({ endpoints: { v1: '/v1', v2: '/v2' } });
-
-      const postV1 = { id: '1', title: '1. Love apollo' };
-      const postV2 = { id: '1', titleText: '2. Love apollo' };
-      fetchMock.get('/v1/post/1', postV1);
-      fetchMock.get('/v2/post/1', postV2);
-
-      const postTitleQueries = gql`
-        query postTitle($id: ID!) {
-          v1: post(id: $id)
-            @rest(type: "Post", path: "/post/:id", endpoint: "v1") {
-            id
-            title
-          }
-          v2: post(id: $id)
-            @rest(type: "Post", path: "/post/:id", endpoint: "v2") {
-            id
-            titleText
-          }
-        }
-      `;
-
-      const data = await makePromise(
-        execute(link, {
-          operationName: 'postTitle',
-          query: postTitleQueries,
-          variables: { id: '1' },
-        }),
-      );
-
-      expect(data.v1.title).toBe(postV1.title);
-      expect(data.v2.titleText).toBe(postV2.titleText);
-    });
-  });
-<<<<<<< HEAD
-
-  describe('Query options', () => {
-    afterEach(() => {
-      fetchMock.restore();
-    });
-    describe('method', () => {
-      it('works for GET requests', async () => {
-        expect.assertions(1);
-
-        const link = new RestLink({ uri: '/api' });
-
-        const post = { id: '1', title: 'Love apollo' };
-        fetchMock.get('/api/post/1', post);
-
-        const postTitleQuery = gql`
-          query postTitle {
-            post(id: "1")
-              @rest(type: "Post", path: "/post/:id", method: "GET") {
-              id
-              title
-            }
-          }
-        `;
-
+
+      try {
         await makePromise(
           execute(link, {
             operationName: 'postTitle',
@@ -447,228 +509,182 @@
             variables: { id: '1' },
           }),
         );
-
-        const requestCall = fetchMock.calls('/api/post/1')[0];
-        expect(requestCall[1]).toEqual(
-          expect.objectContaining({ method: 'GET' }),
+      } catch (error) {
+        expect(error.message).toBe(
+          'A "query" operation can only support "GET" requests but got "POST".',
         );
-      });
-
-      it('works without specifying a request method', async () => {
-        expect.assertions(1);
-
-        const link = new RestLink({ uri: '/api' });
-
-        const post = { id: '1', title: 'Love apollo' };
-        fetchMock.get('/api/post/1', post);
-
-        const postTitleQuery = gql`
-          query postTitle {
-            post(id: "1") @rest(type: "Post", path: "/post/:id") {
-              id
-              title
-            }
-          }
-        `;
-
-        await makePromise(
-          execute(link, {
-            operationName: 'postTitle',
-            query: postTitleQuery,
-            variables: { id: '1' },
-          }),
-        );
-
-        const requestCall = fetchMock.calls('/api/post/1')[0];
-        expect(requestCall[1]).toEqual(
-          expect.objectContaining({ method: 'GET' }),
-        );
-      });
-
-      it('throws if method is not GET', async () => {
-        expect.assertions(2);
-
-        const link = new RestLink({ uri: '/api' });
-
-        const post = { id: '1', title: 'Love apollo' };
-        fetchMock.get('/api/post/1', post);
-
-        const postTitleQuery = gql`
-          query postTitle {
-            post(id: "1")
-              @rest(type: "Post", path: "/post/:id", method: "POST") {
-              id
-              title
-            }
-          }
-        `;
-
-        try {
-          await makePromise(
-            execute(link, {
-              operationName: 'postTitle',
-              query: postTitleQuery,
-              variables: { id: '1' },
-            }),
-          );
-        } catch (error) {
-          expect(error.message).toBe(
-            'A "query" operation can only support "GET" requests but got "POST".',
-          );
-        }
-
-        expect(fetchMock.called('/api/post/1')).toBe(false);
-      });
-    });
-    describe('headers', () => {
-      it('adds headers to the request from the context', async () => {
-        expect.assertions(2);
-
-        const headersMiddleware = new ApolloLink((operation, forward) => {
-          operation.setContext({
-            headers: { authorization: '1234' },
-          });
-          return forward(operation).map(result => {
-            const { headers } = operation.getContext();
-            expect(headers).toBeDefined();
-            return result;
-          });
-        });
-        const link = ApolloLink.from([
-          headersMiddleware,
-          new RestLink({ uri: '/api' }),
-        ]);
-
-        const post = { id: '1', title: 'Love apollo' };
-        fetchMock.get('/api/post/1', post);
-
-        const postTitleQuery = gql`
-          query postTitle {
-            post(id: "1") @rest(type: "Post", path: "/post/:id") {
-              id
-              title
-            }
-          }
-        `;
-
-        await makePromise(
-          execute(link, {
-            operationName: 'postTitle',
-            query: postTitleQuery,
-            variables: { id: '1' },
-          }),
-        );
-
-        const requestCall = fetchMock.calls('/api/post/1')[0];
-        expect(requestCall[1]).toEqual(
-          expect.objectContaining({
-            headers: expect.objectContaining({
-              authorization: '1234',
-            }),
-          }),
-        );
-      });
-      it('adds headers to the request from the setup', async () => {
-        const link = new RestLink({
-          uri: '/api',
+      }
+
+      expect(fetchMock.called('/api/post/1')).toBe(false);
+    });
+  });
+  describe('headers', () => {
+    it('adds headers to the request from the context', async () => {
+      expect.assertions(2);
+
+      const headersMiddleware = new ApolloLink((operation, forward) => {
+        operation.setContext({
           headers: { authorization: '1234' },
         });
-
-        const post = { id: '1', title: 'Love apollo' };
-        fetchMock.get('/api/post/1', post);
-
-        const postTitleQuery = gql`
-          query postTitle {
-            post(id: "1") @rest(type: "Post", path: "/post/:id") {
-              id
-              title
-            }
+        return forward(operation).map(result => {
+          const { headers } = operation.getContext();
+          expect(headers).toBeDefined();
+          return result;
+        });
+      });
+      const link = ApolloLink.from([
+        headersMiddleware,
+        new RestLink({ uri: '/api' }),
+      ]);
+
+      const post = { id: '1', title: 'Love apollo' };
+      fetchMock.get('/api/post/1', post);
+
+      const postTitleQuery = gql`
+        query postTitle {
+          post(id: "1") @rest(type: "Post", path: "/post/:id") {
+            id
+            title
           }
-        `;
-
-        await makePromise(
-          execute(link, {
-            operationName: 'postTitle',
-            query: postTitleQuery,
-            variables: { id: '1' },
+        }
+      `;
+
+      await makePromise(
+        execute(link, {
+          operationName: 'postTitle',
+          query: postTitleQuery,
+          variables: { id: '1' },
+        }),
+      );
+
+      const requestCall = fetchMock.calls('/api/post/1')[0];
+      expect(requestCall[1]).toEqual(
+        expect.objectContaining({
+          headers: expect.objectContaining({
+            authorization: '1234',
           }),
-        );
-
-        const requestCall = fetchMock.calls('/api/post/1')[0];
-        expect(requestCall[1]).toEqual(
-          expect.objectContaining({
-            headers: expect.objectContaining({
-              authorization: '1234',
-            }),
+        }),
+      );
+    });
+    it('adds headers to the request from the setup', async () => {
+      const link = new RestLink({
+        uri: '/api',
+        headers: { authorization: '1234' },
+      });
+
+      const post = { id: '1', title: 'Love apollo' };
+      fetchMock.get('/api/post/1', post);
+
+      const postTitleQuery = gql`
+        query postTitle {
+          post(id: "1") @rest(type: "Post", path: "/post/:id") {
+            id
+            title
+          }
+        }
+      `;
+
+      await makePromise(
+        execute(link, {
+          operationName: 'postTitle',
+          query: postTitleQuery,
+          variables: { id: '1' },
+        }),
+      );
+
+      const requestCall = fetchMock.calls('/api/post/1')[0];
+      expect(requestCall[1]).toEqual(
+        expect.objectContaining({
+          headers: expect.objectContaining({
+            authorization: '1234',
           }),
-        );
+        }),
+      );
+    });
+    it('prioritizes context headers over setup headers', async () => {
+      expect.assertions(2);
+
+      const headersMiddleware = new ApolloLink((operation, forward) => {
+        operation.setContext({
+          headers: { authorization: '1234' },
+        });
+        return forward(operation).map(result => {
+          const { headers } = operation.getContext();
+          expect(headers).toBeDefined();
+          return result;
+        });
       });
-      it('prioritizes context headers over setup headers', async () => {
-        expect.assertions(2);
-
-        const headersMiddleware = new ApolloLink((operation, forward) => {
-          operation.setContext({
-            headers: { authorization: '1234' },
-          });
-          return forward(operation).map(result => {
-            const { headers } = operation.getContext();
-            expect(headers).toBeDefined();
-            return result;
-          });
-        });
-        const link = ApolloLink.from([
-          headersMiddleware,
-          new RestLink({ uri: '/api', headers: { authorization: 'no user' } }),
-        ]);
-
-        const post = { id: '1', title: 'Love apollo' };
-        fetchMock.get('/api/post/1', post);
-
-        const postTitleQuery = gql`
-          query postTitle {
-            post(id: "1") @rest(type: "Post", path: "/post/:id") {
-              id
-              title
-            }
+      const link = ApolloLink.from([
+        headersMiddleware,
+        new RestLink({ uri: '/api', headers: { authorization: 'no user' } }),
+      ]);
+
+      const post = { id: '1', title: 'Love apollo' };
+      fetchMock.get('/api/post/1', post);
+
+      const postTitleQuery = gql`
+        query postTitle {
+          post(id: "1") @rest(type: "Post", path: "/post/:id") {
+            id
+            title
           }
-        `;
-
-        await makePromise(
-          execute(link, {
-            operationName: 'postTitle',
-            query: postTitleQuery,
-            variables: { id: '1' },
+        }
+      `;
+
+      await makePromise(
+        execute(link, {
+          operationName: 'postTitle',
+          query: postTitleQuery,
+          variables: { id: '1' },
+        }),
+      );
+
+      const requestCall = fetchMock.calls('/api/post/1')[0];
+      expect(requestCall[1]).toEqual(
+        expect.objectContaining({
+          headers: expect.objectContaining({
+            authorization: '1234',
           }),
-        );
-
-        const requestCall = fetchMock.calls('/api/post/1')[0];
-        expect(requestCall[1]).toEqual(
-          expect.objectContaining({
-            headers: expect.objectContaining({
-              authorization: '1234',
-            }),
-          }),
-        );
-      });
-    });
-  });
-
-  describe('validateRequestMethodForOperationType', () => {
-    const createRequestParams = (params = {}) => ({
-      name: 'post',
-      filteredKeys: [],
-      endpoint: `/api/post/1`,
-      method: 'POST',
-      ...params,
+        }),
+      );
+    });
+  });
+});
+
+describe('validateRequestMethodForOperationType', () => {
+  const createRequestParams = (params = {}) => ({
+    name: 'post',
+    filteredKeys: [],
+    endpoint: `/api/post/1`,
+    method: 'POST',
+    ...params,
+  });
+  describe('for operation type "mutation"', () => {
+    it('throws because it is not supported yet', () => {
+      expect.assertions(1);
+      expect(() =>
+        validateRequestMethodForOperationType(
+          [createRequestParams()],
+          'mutation',
+        ),
+      ).toThrowError('A "mutation" operation is not supported yet.');
+    });
+  });
+  describe('for operation type "subscription"', () => {
+    it('throws because it is not supported yet', () => {
+      expect.assertions(1);
+      expect(() =>
+        validateRequestMethodForOperationType(
+          [createRequestParams()],
+          'subscription',
+        ),
+      ).toThrowError('A "subscription" operation is not supported yet.');
     });
     describe('for operation type "mutation"', () => {
       it('throws because it is not supported yet', () => {
         expect.assertions(1);
         expect(() =>
-          validateRequestMethodForOperationType(
-            [createRequestParams()],
-            'mutation',
-          ),
+          validateRequestMethodForOperationType('POST', 'mutation'),
         ).toThrowError('A "mutation" operation is not supported yet.');
       });
     });
@@ -676,31 +692,9 @@
       it('throws because it is not supported yet', () => {
         expect.assertions(1);
         expect(() =>
-          validateRequestMethodForOperationType(
-            [createRequestParams()],
-            'subscription',
-          ),
+          validateRequestMethodForOperationType('POST', 'subscription'),
         ).toThrowError('A "subscription" operation is not supported yet.');
       });
-=======
-});
-
-describe('validateRequestMethodForOperationType', () => {
-  describe('for operation type "mutation"', () => {
-    it('throws because it is not supported yet', () => {
-      expect.assertions(1);
-      expect(() =>
-        validateRequestMethodForOperationType('POST', 'mutation'),
-      ).toThrowError('A "mutation" operation is not supported yet.');
-    });
-  });
-  describe('for operation type "subscription"', () => {
-    it('throws because it is not supported yet', () => {
-      expect.assertions(1);
-      expect(() =>
-        validateRequestMethodForOperationType('POST', 'subscription'),
-      ).toThrowError('A "subscription" operation is not supported yet.');
->>>>>>> 96720824
     });
   });
 });