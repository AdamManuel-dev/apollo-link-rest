import { OperationTypeNode } from 'graphql';
import {
  ApolloLink,
  Observable,
  Operation,
  NextLink,
  FetchResult,
} from 'apollo-link';
import { hasDirectives, addTypenameToDocument } from 'apollo-utilities';
import { graphql } from 'graphql-anywhere/lib/async';

export namespace RestLink {
  export type URI = string;

  export type Endpoint = string;
  export interface Endpoints {
    [endpointKey: string]: Endpoint;
  }

  export type Header = string;
  export interface Headers {
    [headerKey: string]: Header;
  }

  export interface FieldNameNormalizer {
    (fieldName: string): string;
  }

  export type Credentials = string;

  export type Options = {
    /**
     * The URI to use when fetching operations.
     *
     * Optional if endpoints provides a default.
     */
    uri?: URI;

    /**
     * A root endpoint (uri) to apply paths to or a map of endpoints.
     */
    endpoints?: Endpoints;

    /**
     * An object representing values to be sent as headers on the request.
     */
    headers?: Headers;

    /**
     * A function that takes the response field name and converts it into a GraphQL compliant name
     */
    fieldNameNormalizer?: FieldNameNormalizer;

    /**
     * The credentials policy you want to use for the fetch call.
     */
    credentials?: Credentials;
  };
<<<<<<< HEAD
}
=======
  fieldNameNormalizer?: Function;
  customFetch?: Function;
  credentials?: string;
};
>>>>>>> a289f727

const addTypeNameToResult = (
  result: any[] | object,
  __typename: string,
): any[] | object => {
  if (Array.isArray(result)) {
    return result.map(e => ({ ...e, __typename }));
  }
  return { ...result, __typename };
};

const getURIFromEndpoints = (
  endpoints: RestLink.Endpoints,
  endpoint: RestLink.Endpoint,
): RestLink.URI => {
  return (
    endpoints[endpoint || DEFAULT_ENDPOINT_KEY] ||
    endpoints[DEFAULT_ENDPOINT_KEY]
  );
};

const replaceParam = (endpoint, name, value) => {
  if (!value || !name) {
    return endpoint;
  }
  return endpoint.replace(`:${name}`, value);
};

const convertObjectKeys = (object, converter) => {
  return Object.keys(object)
    .filter(e => e !== '__typename')
    .reduce((acc, val) => {
      let value = object[val];
      if (typeof value === 'object') {
        value = convertObjectKeys(value, converter);
      }
      if (Array.isArray(value)) {
        value = value.map(e => convertObjectKeys(e, converter));
      }
      acc[converter(val)] = value;
      return acc;
    }, {});
};

export const validateRequestMethodForOperationType = (
  method: string,
  operationType: OperationTypeNode,
) => {
  /**
   * NOTE: possible improvements
   * - use typed errors (e.g. ValidationError, MethodNotSupportedError)
   */
  switch (operationType) {
    case 'query':
      if (method.toUpperCase() !== 'GET') {
        throw new Error(
          `A "query" operation can only support "GET" requests but got "${method}".`,
        );
      }
      return;
    case 'mutation':
      throw new Error('A "mutation" operation is not supported yet.');
    case 'subscription':
      throw new Error('A "subscription" operation is not supported yet.');
    default:
      // ignore
      return;
  }
};

let exportVariables = {};

const resolver = async (fieldName, root, args, context, info) => {
  const { directives, isLeaf, resultKey } = info;
  if (root === null) {
    exportVariables = {};
  }
  if (isLeaf) {
    const leafValue = root[resultKey];
    if (directives && directives.export) {
      exportVariables[directives.export.as] = leafValue;
    }
    return leafValue;
  }
  const { credentials, endpoints, headers, customFetch } = context;
  const { path, endpoint } = directives.rest;
  const uri = getURIFromEndpoints(endpoints, endpoint);
  try {
    const argsWithExport = { ...args, ...exportVariables };
    let pathWithParams = Object.keys(argsWithExport).reduce(
      (acc, e) => replaceParam(acc, e, argsWithExport[e]),
      path,
    );
    if (pathWithParams.includes(':')) {
      throw new Error(
        'Missing params to run query, specify it in the query params or use an export directive',
      );
    }
    let { method, type } = directives.rest;
    if (!method) {
      method = 'GET';
    }
    validateRequestMethodForOperationType(method, 'query');
    return await (customFetch || fetch)(`${uri}${pathWithParams}`, {
      credentials,
      method,
      headers,
    })
      .then(res => res.json())
      .then(result => addTypeNameToResult(result, type));
  } catch (error) {
    throw error;
  }
};

/**
 * Default key to use when the @rest directive omits the "endpoint" parameter.
 */
const DEFAULT_ENDPOINT_KEY = '';

/**
 * RestLink is an apollo-link for communicating with REST services using GraphQL on the client-side
 */
export class RestLink extends ApolloLink {
<<<<<<< HEAD
  private endpoints: RestLink.Endpoints;
  private headers: RestLink.Headers;
  private fieldNameNormalizer: RestLink.FieldNameNormalizer;
  private credentials: RestLink.Credentials;

=======
  private endpoints: { [endpointKey: string]: string };
  private headers: { [headerKey: string]: string };
  private fieldNameNormalizer: Function;
  private customFetch: Function;
  private credentials: string;
>>>>>>> a289f727
  constructor({
    uri,
    endpoints,
    headers,
    fieldNameNormalizer,
    customFetch,
    credentials,
  }: RestLink.Options) {
    super();
    const fallback = {};
    fallback[DEFAULT_ENDPOINT_KEY] = uri || '';
    this.endpoints = Object.assign({}, endpoints || fallback);

    if (uri == null && endpoints == null) {
      throw new Error(
        'A RestLink must be initialized with either 1 uri, or a map of keyed-endpoints',
      );
    }
    if (uri != null) {
      const currentDefaultURI = (endpoints || {})[DEFAULT_ENDPOINT_KEY];
      if (currentDefaultURI != null && currentDefaultURI != uri) {
        throw new Error(
          "RestLink was configured with a default uri that doesn't match what's passed in to the endpoints map.",
        );
      }
      this.endpoints[DEFAULT_ENDPOINT_KEY] == uri;
    }

    if (this.endpoints[DEFAULT_ENDPOINT_KEY] == null) {
      console.warn(
        'RestLink configured without a default URI. All @rest(…) directives must provide an endpoint key!',
      );
    }

    this.fieldNameNormalizer = fieldNameNormalizer || null;
    this.headers = headers || {};
    this.credentials = credentials || null;
    this.customFetch = customFetch;
  }

  public request(
    operation: Operation,
    forward?: NextLink,
  ): Observable<FetchResult> | null {
    const { query, variables, getContext } = operation;
    const {
      headers: contextHeaders = {},
      credentials: contextCredentials,
    } = getContext();
    const isRestQuery = hasDirectives(['rest'], operation.query);
    if (!isRestQuery) {
      return forward(operation);
    }

    const headers: RestLink.Headers = {
      ...this.headers,
      ...contextHeaders,
    };

    const credentials: RestLink.Credentials =
      contextCredentials || this.credentials;

    const queryWithTypename = addTypenameToDocument(query);

    let resolverOptions = {};
    if (this.fieldNameNormalizer) {
      resolverOptions = {
        resultMapper: resultFields =>
          convertObjectKeys(resultFields, this.fieldNameNormalizer),
      };
    }

    return new Observable(observer => {
      graphql(
        resolver,
        queryWithTypename,
        null,
        {
          headers,
          endpoints: this.endpoints,
          export: exportVariables,
          credentials,
          customFetch: this.customFetch,
        },
        variables,
        resolverOptions,
      )
        .then(data => {
          observer.next({ data });
          observer.complete();
        })
        .catch(err => {
          observer.error(err);
        });
    });
  }
}<|MERGE_RESOLUTION|>--- conflicted
+++ resolved
@@ -26,6 +26,11 @@
     (fieldName: string): string;
   }
 
+  export type CustomFetch = (
+    request: RequestInfo,
+    init: RequestInit,
+  ) => Promise<Response>;
+
   export type Credentials = string;
 
   export type Options = {
@@ -55,15 +60,13 @@
      * The credentials policy you want to use for the fetch call.
      */
     credentials?: Credentials;
+
+    /**
+     * Use a custom fetch to handle REST calls.
+     */
+    customFetch?: CustomFetch;
   };
-<<<<<<< HEAD
 }
-=======
-  fieldNameNormalizer?: Function;
-  customFetch?: Function;
-  credentials?: string;
-};
->>>>>>> a289f727
 
 const addTypeNameToResult = (
   result: any[] | object,
@@ -188,19 +191,12 @@
  * RestLink is an apollo-link for communicating with REST services using GraphQL on the client-side
  */
 export class RestLink extends ApolloLink {
-<<<<<<< HEAD
   private endpoints: RestLink.Endpoints;
   private headers: RestLink.Headers;
   private fieldNameNormalizer: RestLink.FieldNameNormalizer;
   private credentials: RestLink.Credentials;
-
-=======
-  private endpoints: { [endpointKey: string]: string };
-  private headers: { [headerKey: string]: string };
-  private fieldNameNormalizer: Function;
-  private customFetch: Function;
-  private credentials: string;
->>>>>>> a289f727
+  private customFetch: RestLink.CustomFetch;
+
   constructor({
     uri,
     endpoints,
