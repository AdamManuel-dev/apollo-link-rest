--- conflicted
+++ resolved
@@ -25,13 +25,9 @@
   isField,
   isInlineFragment,
   resultKeyNameFromField,
-<<<<<<< HEAD
-} from '@apollo/client/utilities';
-=======
   checkDocument,
   removeDirectivesFromDocument,
-} from 'apollo-utilities';
->>>>>>> 273601a6
+} from '@apollo/client/utilities';
 
 import { graphql } from 'graphql-anywhere/lib/async';
 import { Resolver, ExecInfo } from 'graphql-anywhere';
