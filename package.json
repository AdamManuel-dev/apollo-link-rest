{
  "name": "apollo-link-rest",
  "version": "0.0.1-alpha.0",
  "description": "Query existing REST services with GraphQL",
  "license": "MIT",
  "main": "./lib/bundle.umd.js",
  "module": "./lib/index.js",
  "jsnext:main": "./lib/index.js",
  "typings": "./lib/index.d.ts",
  "repository": {
    "type": "git",
    "url": "git+https://github.com/apollographql/apollo-link-rest.git"
  },
  "bugs": {
    "url": "https://github.com/apollographql/apollo-link-rest/issues"
  },
  "homepage": "https://github.com/apollographql/apollo-link-rest#readme",
  "scripts": {
    "build:browser":
      "browserify ./lib/bundle.umd.js -o=./lib/bundle.js --i apollo-link --i graphql --i apollo-utilities && npm run minify:browser",
    "build": "tsc -p .",
    "bundle": "rollup -c",
    "clean": "rimraf lib/* && rimraf coverage/*",
    "coverage:upload": "codecov",
    "danger": "danger run --verbose",
    "deploy": "./scripts/deploy.sh",
    "filesize": "npm run build && npm run build:browser && bundlesize",
    "lint":
      "prettier --trailing-comma all --single-quote --write \"src/**/*.{j,t}s*\"",
    "lint-staged": "lint-staged",
    "minify:browser":
      "uglifyjs -c -m -o ./lib/bundle.min.js -- ./lib/bundle.js",
    "postbuild": "npm run bundle",
    "prebuild": "npm run clean",
    "prepublishOnly": "npm run clean && npm run build",
    "test": "jest",
    "coverage": "npm run lint && jest --coverage",
    "watch": "tsc -w -p .",
    "check-types":
      "tsc --noEmit -p tsconfig.json && tsc --noEmit -p tsconfig.tests.json"
  },
  "dependencies": {
    "apollo-link": "^1.0.7",
    "graphql-anywhere": "^4.1.0-alpha.0"
  },
  "peerDependencies": {
    "graphql": "0.11.7 || ^0.12.3"
  },
  "devDependencies": {
    "@types/graphql": "0.11.5",
    "@types/jest": "21.1.5",
    "@types/node": "^8.0.53",
    "apollo-cache-inmemory": "^1.1.4",
    "apollo-client": "^2.0.4",
    "apollo-link-http": "1.2.0",
    "browserify": "14.5.0",
    "bundlesize": "0.15.3",
    "camelcase": "^4.1.0",
    "codecov": "3.0.0",
    "danger": "1.2.0",
    "fetch-mock": "^5.13.1",
    "graphql": "0.11.7",
    "graphql-tag": "2.5.0",
    "jest": "21.2.1",
    "jest-fetch-mock": "^1.4.0",
    "lerna": "2.4.0",
    "lint-staged": "4.3.0",
    "lodash": "^4.17.4",
    "pre-commit": "1.2.2",
    "prettier": "1.7.4",
    "rimraf": "2.6.1",
<<<<<<< HEAD
    "rollup": "0.45.2",
    "snake-case": "^2.1.0",
=======
    "rollup": "^0.52.1",
>>>>>>> 4766dabd
    "ts-jest": "21.1.4",
    "typescript": "2.5.1",
    "uglify-js": "3.1.5"
  },
  "jest": {
    "transform": {
      ".(ts|tsx)": "<rootDir>/node_modules/ts-jest/preprocessor.js"
    },
    "testRegex": "(/__tests__/.*|\\.(test|spec))\\.(ts|tsx|js)$",
    "moduleFileExtensions": ["ts", "tsx", "js", "json"],
    "setupFiles": ["./scripts/jest.js"]
  },
  "bundlesize": [
    {
      "name": "apollo-link-rest",
      "path": "./lib/bundle.min.js",
      "maxSize": "4 kb"
    }
  ],
  "lint-staged": {
    "*.ts*": [
      "prettier --trailing-comma all --single-quote --write",
      "git add"
    ],
    "*.js*": [
      "prettier --trailing-comma all --single-quote --write",
      "git add"
    ],
    "*.json*": ["prettier --write", "git add"]
  },
  "pre-commit": "lint-staged"
}<|MERGE_RESOLUTION|>--- conflicted
+++ resolved
@@ -69,12 +69,8 @@
     "pre-commit": "1.2.2",
     "prettier": "1.7.4",
     "rimraf": "2.6.1",
-<<<<<<< HEAD
-    "rollup": "0.45.2",
-    "snake-case": "^2.1.0",
-=======
-    "rollup": "^0.52.1",
->>>>>>> 4766dabd
+    "rollup": "0.52.x",
+    "snake-case": "2.1.x",
     "ts-jest": "21.1.4",
     "typescript": "2.5.1",
     "uglify-js": "3.1.5"
